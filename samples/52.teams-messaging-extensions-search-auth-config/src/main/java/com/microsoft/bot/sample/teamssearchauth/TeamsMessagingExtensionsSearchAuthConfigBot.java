// Copyright (c) Microsoft Corporation. All rights reserved.
// Licensed under the MIT License.

package com.microsoft.bot.sample.teamssearchauth;

import com.microsoft.bot.builder.StatePropertyAccessor;
import com.microsoft.bot.builder.TurnContext;
import com.microsoft.bot.builder.UserState;
import com.microsoft.bot.builder.UserTokenProvider;
import com.microsoft.bot.builder.teams.TeamsActivityHandler;
import com.microsoft.bot.integration.Configuration;
import com.microsoft.bot.schema.*;
import com.microsoft.bot.schema.teams.*;
import com.microsoft.graph.models.extensions.Message;
import okhttp3.OkHttpClient;
import okhttp3.Request;
import okhttp3.Response;
import org.apache.commons.lang3.StringUtils;
import org.json.JSONArray;
import org.json.JSONObject;
import org.slf4j.LoggerFactory;
import org.springframework.stereotype.Component;

import java.io.IOException;
import java.util.*;
import java.util.concurrent.CompletableFuture;
import java.util.concurrent.CompletionException;

/**
 * This class implements the functionality of the Bot.
 *
 * <p>This is where application specific logic for interacting with the users would be
 * added.  For this sample, the {@link #onMessageActivity(TurnContext)} echos the text
 * back to the user.  The {@link #onMembersAdded(List, TurnContext)} will send a greeting
 * to new conversation participants.</p>
 */
@Component
public class TeamsMessagingExtensionsSearchAuthConfigBot extends TeamsActivityHandler {
    private String appId;
    private String appPassword;
    private String siteUrl;
    private String connectionName;
    private UserState userState;
    private StatePropertyAccessor<String> userConfigProperty;

    public TeamsMessagingExtensionsSearchAuthConfigBot(Configuration configuration, UserState userState) {
        appId = configuration.getProperty("MicrosoftAppId");
        appPassword = configuration.getProperty("MicrosoftAppPassword");
        connectionName = configuration.getProperty("ConnectionName");
        siteUrl = configuration.getProperty("SiteUrl");
        userConfigProperty = userState.createProperty("UserConfiguration");
        this.userState = userState;
    }

<<<<<<< HEAD

    @Override
    public CompletableFuture<Void> onTurn(TurnContext turnContext) {
        return super.onTurn(turnContext)
        .thenCompose(saveResult -> userState.saveChanges(turnContext));
    }

    @Override
    protected CompletableFuture<MessagingExtensionResponse> onTeamsMessagingExtensionConfigurationQuerySettingUrl(
        TurnContext turnContext,
        MessagingExtensionQuery query) {

        return userConfigProperty.get(turnContext, ()-> "")
            .thenApply(userConfigSettings -> {
                String escapedSettings = "";
                if (userConfigSettings != null &&
                !userConfigSettings.isEmpty()) {
                    escapedSettings = userConfigSettings;
                }

                String test = String.format(
                    "%s/searchSettings.html?settings=",
                    siteUrl);
=======

    @Override
    public CompletableFuture<Void> onTurn(TurnContext turnContext) {
        return super.onTurn(turnContext)
        .thenCompose(saveResult -> userState.saveChanges(turnContext));
    }

    @Override
    protected CompletableFuture<MessagingExtensionResponse> onTeamsMessagingExtensionConfigurationQuerySettingUrl(
        TurnContext turnContext,
        MessagingExtensionQuery query) {

        return userConfigProperty.get(turnContext, ()-> "")
            .thenApply(userConfigSettings -> {
                String escapedSettings = "";
                if (userConfigSettings != null &&
                !userConfigSettings.isEmpty()) {
                    escapedSettings = userConfigSettings;
                }

                String test = String.format(
                    "%s/searchSettings.html?settings=",
                    siteUrl);
                return new MessagingExtensionResponse() {{
                    setComposeExtension(new MessagingExtensionResult() {{
                        setType("config");
                        setSuggestedActions(new MessagingExtensionSuggestedAction() {{
                            setActions(Arrays.asList(
                                new CardAction() {{
                                    setType(ActionTypes.OPEN_URL);
                                    setValue(String.format(
                                        "%s/searchSettings.html?settings=",
                                        siteUrl));
                                }}
                            ));
                        }});
                    }});
                }};
            });
    }

    @Override
    protected CompletableFuture<Void> onTeamsMessagingExtensionConfigurationSetting(
        TurnContext turnContext,
        Object settings) {

        Map<String, String> settingsData = (Map) settings;
        String state = settingsData.get("state");
        return userConfigProperty.set(turnContext, state);
    }

    @Override
    protected CompletableFuture<MessagingExtensionResponse> onTeamsMessagingExtensionQuery(
        TurnContext turnContext,
        MessagingExtensionQuery query) {

        UserTokenProvider tokenProvider = (UserTokenProvider) turnContext.getAdapter();

        TokenResponse tokenResponse = tokenProvider.getUserToken(turnContext, connectionName, "0").join();
        return tokenProvider.getOauthSignInLink(turnContext, connectionName)
            .thenApply(signInLink -> {
>>>>>>> 3bd8a732
                return new MessagingExtensionResponse() {{
                    setComposeExtension(new MessagingExtensionResult() {{
                        setType("config");
                        setSuggestedActions(new MessagingExtensionSuggestedAction() {{
                            setActions(Arrays.asList(
                                new CardAction() {{
                                    setType(ActionTypes.OPEN_URL);
<<<<<<< HEAD
                                    setValue(String.format(
                                        "%s/searchSettings.html?settings=",
                                        siteUrl));
                                }}
                            ));
                        }});
                    }});
                }};
            });
    }

    @Override
    protected CompletableFuture<Void> onTeamsMessagingExtensionConfigurationSetting(
        TurnContext turnContext,
        Object settings) {

        Map<String, String> settingsData = (Map) settings;
        String state = settingsData.get("state");
        return userConfigProperty.set(turnContext, state);
    }

    @Override
    protected CompletableFuture<MessagingExtensionResponse> onTeamsMessagingExtensionQuery(
        TurnContext turnContext,
        MessagingExtensionQuery query) {

//        UserTokenProvider tokenProvider = (UserTokenProvider) turnContext.getAdapter();
//        CompletableFuture<TokenResponse> tokenResponse = tokenProvider.getUserToken(turnContext, connectionName, "");
//        CompletableFuture<String> signInLink = tokenProvider.getOauthSignInLink(turnContext, connectionName);
//
//        return signInLink
//            .thenApply(link -> {
//           return new MessagingExtensionResponse() {{
//               setComposeExtension(new MessagingExtensionResult() {{
//                   setType("config");
//                   setSuggestedActions(new MessagingExtensionSuggestedAction() {{
//                       setActions(Arrays.asList(
//                           new CardAction() {{
//                               setType(ActionTypes.OPEN_URL);
//                               setValue(signInLink);
//                               setTitle("Bot Service Auth");
//                           }}
//                       ));
//                   }});
//               }});
//           }};
//       });

        CompletableFuture<String> userConfigSettings = userConfigProperty.get(turnContext);

        return userConfigSettings.
            thenCompose(settings -> {
                if ("email".toLowerCase().equals("email")) {
                    String magicCode = "";
                    String state = query.getState();
                    if (state != null && !state.isEmpty()) {
                        magicCode = state;
                    }
                    UserTokenProvider tokenProvider = (UserTokenProvider) turnContext.getAdapter();
                    CompletableFuture<TokenResponse> tokenResponse = tokenProvider.getUserToken(turnContext, connectionName, magicCode);
                    return tokenResponse.
                        thenApply(
                            response -> {
                                if (response == null ||
                                    response.getToken() == null ||
                                    response.getToken().isEmpty()) {
                                    CompletableFuture<String> signInLink = tokenProvider.getOauthSignInLink(turnContext, connectionName);

                                    return signInLink
                                        .thenApply(link -> new MessagingExtensionResponse() {{
                                           setComposeExtension(new MessagingExtensionResult() {{
                                               setType("config");
                                               setSuggestedActions(new MessagingExtensionSuggestedAction() {{
                                                   setActions(Arrays.asList(
                                                       new CardAction() {{
                                                           setType(ActionTypes.OPEN_URL);
                                                           setValue(signInLink);
                                                           setTitle("Bot Service Auth");
                                                       }}
                                                   ));
                                               }});
                                           }});
                                       }});
                                }
                                String search = "";
                                if (query.getParameters() != null && !query.getParameters().isEmpty()) {
                                    search = (String) query.getParameters().get(0).getValue();
                                }

                                return searchMail(search, response.getToken());
                            }
                        );
                }

                String search = "";
                if (query.getParameters() != null && !query.getParameters().isEmpty()) {
                    search = (String) query.getParameters().get(0).getValue();
                }

                return findPackages(search)
                    .thenApply(packages -> {
                        List<MessagingExtensionAttachment> attachments = new ArrayList<>();
                        for (String[] item : packages) {
                            ThumbnailCard previewCard = new ThumbnailCard() {{
                                setTitle(item[0]);
                                setTap(new CardAction() {{
                                    setType(ActionTypes.INVOKE);
                                    setValue(new JSONObject().put("data", item).toString());
                                }});
                            }};

                            if (!StringUtils.isEmpty(item[4])) {
                                previewCard.setImages(Collections.singletonList(new CardImage() {{
                                    setUrl(item[4]);
                                    setAlt("Icon");
                                }}));
                            }

                            MessagingExtensionAttachment attachment = new MessagingExtensionAttachment() {{
                                setContentType(HeroCard.CONTENTTYPE);
                                setContent(new HeroCard() {{
                                    setTitle(item[0]);
                                }});
                                setPreview(previewCard.toAttachment());
                            }};

                            attachments.add(attachment);
                        }

                        return new MessagingExtensionResult() {{
                            setType("result");
                            setAttachmentLayout("list");
                            setAttachments(attachments);
                        }};
                    });

            }).thenApply(result -> new MessagingExtensionResponse((MessagingExtensionResult) result));
    }

    @Override
    protected CompletableFuture<MessagingExtensionResponse> onTeamsMessagingExtensionSelectItem(
        TurnContext turnContext,
        Object query) {

        Map cardValue = (Map) query;
        List<String> data = (ArrayList) cardValue.get("data");
        ThumbnailCard card = new ThumbnailCard() {{
            setTitle(data.get(0));
            setSubtitle(data.get(2));
            setButtons(Arrays.asList(new CardAction() {{
                setType(ActionTypes.OPEN_URL);
                setTitle("Project");
                setValue(data.get(3));
            }}));
        }};

        if (!StringUtils.isEmpty(data.get(4))) {
            card.setImages(Collections.singletonList(new CardImage() {{
                setUrl(data.get(4));
                setAlt("Icon");
            }}));
        }

        MessagingExtensionAttachment attachment = new MessagingExtensionAttachment() {{
            setContentType(ThumbnailCard.CONTENTTYPE);
            setContent(card);
        }};

        MessagingExtensionResult composeExtension = new MessagingExtensionResult() {{
            setType("result");
            setAttachmentLayout("list");
            setAttachments(Collections.singletonList(attachment));
        }};

        return CompletableFuture.completedFuture(new MessagingExtensionResponse(composeExtension));
    }

    @Override
    protected CompletableFuture<MessagingExtensionActionResponse> onTeamsMessagingExtensionSubmitAction(
        TurnContext turnContext,
        MessagingExtensionAction action) {

        return CompletableFuture.completedFuture(new MessagingExtensionActionResponse());
    }

    @Override
    protected CompletableFuture<MessagingExtensionActionResponse> onTeamsMessagingExtensionFetchTask(
        TurnContext turnContext,
        MessagingExtensionAction action) {

        if (action.getCommandId().toUpperCase().equals("SIGNOUTCOMMAND")) {
            UserTokenProvider tokenProvider = (UserTokenProvider) turnContext.getAdapter();
            return tokenProvider.signOutUser(turnContext,
                connectionName,
                turnContext.getActivity().getFrom().getId())
                .thenApply(response -> new MessagingExtensionActionResponse(){{
                    setTask(new TaskModuleContinueResponse(){{
                        setValue(new TaskModuleTaskInfo(){{
                            setCard(new Attachment());
                            setHeight(200);
                            setWidth(400);
                            setTitle("Adaptive Card: Inputs");
                        }});
                    }});
                }});
        }
        return notImplemented();
    }

    private MessagingExtensionResult searchMail(
        String text,
        String token) {
        SimpleGraphClient graph = new SimpleGraphClient(token);
        List<Message> messages = graph.searchMailInbox(text);

        List<MessagingExtensionAttachment> attachments = new ArrayList<>();
        for (Message msg: messages) {
            attachments.add(new MessagingExtensionAttachment() {{
                setContentType(HeroCard.CONTENTTYPE);
                setContent(new HeroCard() {{
                    setTitle(msg.from.emailAddress.address);
                    setSubtitle(msg.subject);
                    setText(msg.body.content);
                }});
                setPreview(new ThumbnailCard() {{
                    setTitle(msg.from.emailAddress.address);
                    setText(String.format("%s<br />%s", msg.subject, msg.bodyPreview));
                    setImages(Arrays.asList(new CardImage() {{
                        setUrl("https://raw.githubusercontent.com/microsoft/botbuilder-samples/master/docs/media/OutlookLogo.jpg");
                        setAlt("Outlook logo");
                    }}));
                }}.toAttachment());
            }});
        }

        return  new MessagingExtensionResult() {{
                setType("result");
                setAttachmentLayout("list");
                setAttachments(attachments);
        }};
    }

=======
                                    setValue(signInLink);
                                    setTitle("Bot Service Auth");
                                }}
                            ));
                        }});
                    }});
                }};
            });

//        CompletableFuture<String> userConfigSettings = userConfigProperty.get(turnContext);

//        return userConfigSettings.
//            thenCompose(settings -> {
//                if ("email".toLowerCase().equals("email")) {
//                    String magicCode = "";
//                    String state = query.getState();
//                    if (state != null && !state.isEmpty()) {
//                        magicCode = state;
//                    }
//                    UserTokenProvider tokenProvider = (UserTokenProvider) turnContext.getAdapter();
//                    CompletableFuture<TokenResponse> tokenResponse = tokenProvider.getUserToken(turnContext, connectionName, magicCode);
//                    return tokenResponse.
//                        thenApply(
//                            response -> {
//                                if (response == null ||
//                                    response.getToken() == null ||
//                                    response.getToken().isEmpty()) {
//                                    CompletableFuture<String> signInLink = tokenProvider.getOauthSignInLink(turnContext, connectionName);
//
//                                    return signInLink
//                                        .thenApply(link -> new MessagingExtensionResponse() {{
//                                           setComposeExtension(new MessagingExtensionResult() {{
//                                               setType("config");
//                                               setSuggestedActions(new MessagingExtensionSuggestedAction() {{
//                                                   setActions(Arrays.asList(
//                                                       new CardAction() {{
//                                                           setType(ActionTypes.OPEN_URL);
//                                                           setValue(signInLink);
//                                                           setTitle("Bot Service Auth");
//                                                       }}
//                                                   ));
//                                               }});
//                                           }});
//                                       }});
//                                }
//                                String search = "";
//                                if (query.getParameters() != null && !query.getParameters().isEmpty()) {
//                                    search = (String) query.getParameters().get(0).getValue();
//                                }
//
//                                return searchMail(search, response.getToken());
//                            }
//                        );
//                }
//
//                String search = "";
//                if (query.getParameters() != null && !query.getParameters().isEmpty()) {
//                    search = (String) query.getParameters().get(0).getValue();
//                }
//
//                return findPackages(search)
//                    .thenApply(packages -> {
//                        List<MessagingExtensionAttachment> attachments = new ArrayList<>();
//                        for (String[] item : packages) {
//                            ThumbnailCard previewCard = new ThumbnailCard() {{
//                                setTitle(item[0]);
//                                setTap(new CardAction() {{
//                                    setType(ActionTypes.INVOKE);
//                                    setValue(new JSONObject().put("data", item).toString());
//                                }});
//                            }};
//
//                            if (!StringUtils.isEmpty(item[4])) {
//                                previewCard.setImages(Collections.singletonList(new CardImage() {{
//                                    setUrl(item[4]);
//                                    setAlt("Icon");
//                                }}));
//                            }
//
//                            MessagingExtensionAttachment attachment = new MessagingExtensionAttachment() {{
//                                setContentType(HeroCard.CONTENTTYPE);
//                                setContent(new HeroCard() {{
//                                    setTitle(item[0]);
//                                }});
//                                setPreview(previewCard.toAttachment());
//                            }};
//
//                            attachments.add(attachment);
//                        }
//
//                        return new MessagingExtensionResult() {{
//                            setType("result");
//                            setAttachmentLayout("list");
//                            setAttachments(attachments);
//                        }};
//                    });
//
//            }).thenApply(result -> new MessagingExtensionResponse((MessagingExtensionResult) result));
    }

    @Override
    protected CompletableFuture<MessagingExtensionResponse> onTeamsMessagingExtensionSelectItem(
        TurnContext turnContext,
        Object query) {

        Map cardValue = (Map) query;
        List<String> data = (ArrayList) cardValue.get("data");
        ThumbnailCard card = new ThumbnailCard() {{
            setTitle(data.get(0));
            setSubtitle(data.get(2));
            setButtons(Arrays.asList(new CardAction() {{
                setType(ActionTypes.OPEN_URL);
                setTitle("Project");
                setValue(data.get(3));
            }}));
        }};

        if (!StringUtils.isEmpty(data.get(4))) {
            card.setImages(Collections.singletonList(new CardImage() {{
                setUrl(data.get(4));
                setAlt("Icon");
            }}));
        }

        MessagingExtensionAttachment attachment = new MessagingExtensionAttachment() {{
            setContentType(ThumbnailCard.CONTENTTYPE);
            setContent(card);
        }};

        MessagingExtensionResult composeExtension = new MessagingExtensionResult() {{
            setType("result");
            setAttachmentLayout("list");
            setAttachments(Collections.singletonList(attachment));
        }};

        return CompletableFuture.completedFuture(new MessagingExtensionResponse(composeExtension));
    }

    @Override
    protected CompletableFuture<MessagingExtensionActionResponse> onTeamsMessagingExtensionSubmitAction(
        TurnContext turnContext,
        MessagingExtensionAction action) {

        return CompletableFuture.completedFuture(new MessagingExtensionActionResponse());
    }

    @Override
    protected CompletableFuture<MessagingExtensionActionResponse> onTeamsMessagingExtensionFetchTask(
        TurnContext turnContext,
        MessagingExtensionAction action) {

        if (action.getCommandId().toUpperCase().equals("SIGNOUTCOMMAND")) {
            UserTokenProvider tokenProvider = (UserTokenProvider) turnContext.getAdapter();
            return tokenProvider.signOutUser(turnContext,
                connectionName,
                turnContext.getActivity().getFrom().getId())
                .thenApply(response -> new MessagingExtensionActionResponse(){{
                    setTask(new TaskModuleContinueResponse(){{
                        setValue(new TaskModuleTaskInfo(){{
                            setCard(new Attachment());
                            setHeight(200);
                            setWidth(400);
                            setTitle("Adaptive Card: Inputs");
                        }});
                    }});
                }});
        }
        return notImplemented();
    }

    private MessagingExtensionResult searchMail(
        String text,
        String token) {
        SimpleGraphClient graph = new SimpleGraphClient(token);
        List<Message> messages = graph.searchMailInbox(text);

        List<MessagingExtensionAttachment> attachments = new ArrayList<>();
        for (Message msg: messages) {
            attachments.add(new MessagingExtensionAttachment() {{
                setContentType(HeroCard.CONTENTTYPE);
                setContent(new HeroCard() {{
                    setTitle(msg.from.emailAddress.address);
                    setSubtitle(msg.subject);
                    setText(msg.body.content);
                }});
                setPreview(new ThumbnailCard() {{
                    setTitle(msg.from.emailAddress.address);
                    setText(String.format("%s<br />%s", msg.subject, msg.bodyPreview));
                    setImages(Arrays.asList(new CardImage() {{
                        setUrl("https://raw.githubusercontent.com/microsoft/botbuilder-samples/master/docs/media/OutlookLogo.jpg");
                        setAlt("Outlook logo");
                    }}));
                }}.toAttachment());
            }});
        }

        return  new MessagingExtensionResult() {{
                setType("result");
                setAttachmentLayout("list");
                setAttachments(attachments);
        }};
    }

>>>>>>> 3bd8a732
    private CompletableFuture<List<String[]>> findPackages(
        String text) {
        return CompletableFuture.supplyAsync(() -> {
            OkHttpClient client = new OkHttpClient();
            Request request = new Request.Builder()
                .url(String
                    .format(
                        "https://azuresearch-usnc.nuget.org/query?q=id:%s&prerelease=true",
                        text
                    ))
                .build();

            List<String[]> filteredItems = new ArrayList<String[]>();
            try {
                Response response = client.newCall(request).execute();
                JSONObject obj = new JSONObject(response.body().string());
                JSONArray dataArray = (JSONArray) obj.get("data");

                dataArray.forEach(i -> {
                    JSONObject item = (JSONObject) i;
                    filteredItems.add(new String[]{
                        item.getString("id"),
                        item.getString("version"),
                        item.getString("description"),
                        item.has("projectUrl") ? item.getString("projectUrl") : "",
                        item.has("iconUrl") ? item.getString("iconUrl") : ""
                    });
                });

            } catch (IOException e) {
                LoggerFactory.getLogger(TeamsMessagingExtensionsSearchAuthConfigBot.class)
                    .error("findPackages", e);
                throw new CompletionException(e);
            }
            return filteredItems;
        });
    }
}<|MERGE_RESOLUTION|>--- conflicted
+++ resolved
@@ -52,31 +52,6 @@
         this.userState = userState;
     }
 
-<<<<<<< HEAD
-
-    @Override
-    public CompletableFuture<Void> onTurn(TurnContext turnContext) {
-        return super.onTurn(turnContext)
-        .thenCompose(saveResult -> userState.saveChanges(turnContext));
-    }
-
-    @Override
-    protected CompletableFuture<MessagingExtensionResponse> onTeamsMessagingExtensionConfigurationQuerySettingUrl(
-        TurnContext turnContext,
-        MessagingExtensionQuery query) {
-
-        return userConfigProperty.get(turnContext, ()-> "")
-            .thenApply(userConfigSettings -> {
-                String escapedSettings = "";
-                if (userConfigSettings != null &&
-                !userConfigSettings.isEmpty()) {
-                    escapedSettings = userConfigSettings;
-                }
-
-                String test = String.format(
-                    "%s/searchSettings.html?settings=",
-                    siteUrl);
-=======
 
     @Override
     public CompletableFuture<Void> onTurn(TurnContext turnContext) {
@@ -138,7 +113,6 @@
         TokenResponse tokenResponse = tokenProvider.getUserToken(turnContext, connectionName, "0").join();
         return tokenProvider.getOauthSignInLink(turnContext, connectionName)
             .thenApply(signInLink -> {
->>>>>>> 3bd8a732
                 return new MessagingExtensionResponse() {{
                     setComposeExtension(new MessagingExtensionResult() {{
                         setType("config");
@@ -146,250 +120,6 @@
                             setActions(Arrays.asList(
                                 new CardAction() {{
                                     setType(ActionTypes.OPEN_URL);
-<<<<<<< HEAD
-                                    setValue(String.format(
-                                        "%s/searchSettings.html?settings=",
-                                        siteUrl));
-                                }}
-                            ));
-                        }});
-                    }});
-                }};
-            });
-    }
-
-    @Override
-    protected CompletableFuture<Void> onTeamsMessagingExtensionConfigurationSetting(
-        TurnContext turnContext,
-        Object settings) {
-
-        Map<String, String> settingsData = (Map) settings;
-        String state = settingsData.get("state");
-        return userConfigProperty.set(turnContext, state);
-    }
-
-    @Override
-    protected CompletableFuture<MessagingExtensionResponse> onTeamsMessagingExtensionQuery(
-        TurnContext turnContext,
-        MessagingExtensionQuery query) {
-
-//        UserTokenProvider tokenProvider = (UserTokenProvider) turnContext.getAdapter();
-//        CompletableFuture<TokenResponse> tokenResponse = tokenProvider.getUserToken(turnContext, connectionName, "");
-//        CompletableFuture<String> signInLink = tokenProvider.getOauthSignInLink(turnContext, connectionName);
-//
-//        return signInLink
-//            .thenApply(link -> {
-//           return new MessagingExtensionResponse() {{
-//               setComposeExtension(new MessagingExtensionResult() {{
-//                   setType("config");
-//                   setSuggestedActions(new MessagingExtensionSuggestedAction() {{
-//                       setActions(Arrays.asList(
-//                           new CardAction() {{
-//                               setType(ActionTypes.OPEN_URL);
-//                               setValue(signInLink);
-//                               setTitle("Bot Service Auth");
-//                           }}
-//                       ));
-//                   }});
-//               }});
-//           }};
-//       });
-
-        CompletableFuture<String> userConfigSettings = userConfigProperty.get(turnContext);
-
-        return userConfigSettings.
-            thenCompose(settings -> {
-                if ("email".toLowerCase().equals("email")) {
-                    String magicCode = "";
-                    String state = query.getState();
-                    if (state != null && !state.isEmpty()) {
-                        magicCode = state;
-                    }
-                    UserTokenProvider tokenProvider = (UserTokenProvider) turnContext.getAdapter();
-                    CompletableFuture<TokenResponse> tokenResponse = tokenProvider.getUserToken(turnContext, connectionName, magicCode);
-                    return tokenResponse.
-                        thenApply(
-                            response -> {
-                                if (response == null ||
-                                    response.getToken() == null ||
-                                    response.getToken().isEmpty()) {
-                                    CompletableFuture<String> signInLink = tokenProvider.getOauthSignInLink(turnContext, connectionName);
-
-                                    return signInLink
-                                        .thenApply(link -> new MessagingExtensionResponse() {{
-                                           setComposeExtension(new MessagingExtensionResult() {{
-                                               setType("config");
-                                               setSuggestedActions(new MessagingExtensionSuggestedAction() {{
-                                                   setActions(Arrays.asList(
-                                                       new CardAction() {{
-                                                           setType(ActionTypes.OPEN_URL);
-                                                           setValue(signInLink);
-                                                           setTitle("Bot Service Auth");
-                                                       }}
-                                                   ));
-                                               }});
-                                           }});
-                                       }});
-                                }
-                                String search = "";
-                                if (query.getParameters() != null && !query.getParameters().isEmpty()) {
-                                    search = (String) query.getParameters().get(0).getValue();
-                                }
-
-                                return searchMail(search, response.getToken());
-                            }
-                        );
-                }
-
-                String search = "";
-                if (query.getParameters() != null && !query.getParameters().isEmpty()) {
-                    search = (String) query.getParameters().get(0).getValue();
-                }
-
-                return findPackages(search)
-                    .thenApply(packages -> {
-                        List<MessagingExtensionAttachment> attachments = new ArrayList<>();
-                        for (String[] item : packages) {
-                            ThumbnailCard previewCard = new ThumbnailCard() {{
-                                setTitle(item[0]);
-                                setTap(new CardAction() {{
-                                    setType(ActionTypes.INVOKE);
-                                    setValue(new JSONObject().put("data", item).toString());
-                                }});
-                            }};
-
-                            if (!StringUtils.isEmpty(item[4])) {
-                                previewCard.setImages(Collections.singletonList(new CardImage() {{
-                                    setUrl(item[4]);
-                                    setAlt("Icon");
-                                }}));
-                            }
-
-                            MessagingExtensionAttachment attachment = new MessagingExtensionAttachment() {{
-                                setContentType(HeroCard.CONTENTTYPE);
-                                setContent(new HeroCard() {{
-                                    setTitle(item[0]);
-                                }});
-                                setPreview(previewCard.toAttachment());
-                            }};
-
-                            attachments.add(attachment);
-                        }
-
-                        return new MessagingExtensionResult() {{
-                            setType("result");
-                            setAttachmentLayout("list");
-                            setAttachments(attachments);
-                        }};
-                    });
-
-            }).thenApply(result -> new MessagingExtensionResponse((MessagingExtensionResult) result));
-    }
-
-    @Override
-    protected CompletableFuture<MessagingExtensionResponse> onTeamsMessagingExtensionSelectItem(
-        TurnContext turnContext,
-        Object query) {
-
-        Map cardValue = (Map) query;
-        List<String> data = (ArrayList) cardValue.get("data");
-        ThumbnailCard card = new ThumbnailCard() {{
-            setTitle(data.get(0));
-            setSubtitle(data.get(2));
-            setButtons(Arrays.asList(new CardAction() {{
-                setType(ActionTypes.OPEN_URL);
-                setTitle("Project");
-                setValue(data.get(3));
-            }}));
-        }};
-
-        if (!StringUtils.isEmpty(data.get(4))) {
-            card.setImages(Collections.singletonList(new CardImage() {{
-                setUrl(data.get(4));
-                setAlt("Icon");
-            }}));
-        }
-
-        MessagingExtensionAttachment attachment = new MessagingExtensionAttachment() {{
-            setContentType(ThumbnailCard.CONTENTTYPE);
-            setContent(card);
-        }};
-
-        MessagingExtensionResult composeExtension = new MessagingExtensionResult() {{
-            setType("result");
-            setAttachmentLayout("list");
-            setAttachments(Collections.singletonList(attachment));
-        }};
-
-        return CompletableFuture.completedFuture(new MessagingExtensionResponse(composeExtension));
-    }
-
-    @Override
-    protected CompletableFuture<MessagingExtensionActionResponse> onTeamsMessagingExtensionSubmitAction(
-        TurnContext turnContext,
-        MessagingExtensionAction action) {
-
-        return CompletableFuture.completedFuture(new MessagingExtensionActionResponse());
-    }
-
-    @Override
-    protected CompletableFuture<MessagingExtensionActionResponse> onTeamsMessagingExtensionFetchTask(
-        TurnContext turnContext,
-        MessagingExtensionAction action) {
-
-        if (action.getCommandId().toUpperCase().equals("SIGNOUTCOMMAND")) {
-            UserTokenProvider tokenProvider = (UserTokenProvider) turnContext.getAdapter();
-            return tokenProvider.signOutUser(turnContext,
-                connectionName,
-                turnContext.getActivity().getFrom().getId())
-                .thenApply(response -> new MessagingExtensionActionResponse(){{
-                    setTask(new TaskModuleContinueResponse(){{
-                        setValue(new TaskModuleTaskInfo(){{
-                            setCard(new Attachment());
-                            setHeight(200);
-                            setWidth(400);
-                            setTitle("Adaptive Card: Inputs");
-                        }});
-                    }});
-                }});
-        }
-        return notImplemented();
-    }
-
-    private MessagingExtensionResult searchMail(
-        String text,
-        String token) {
-        SimpleGraphClient graph = new SimpleGraphClient(token);
-        List<Message> messages = graph.searchMailInbox(text);
-
-        List<MessagingExtensionAttachment> attachments = new ArrayList<>();
-        for (Message msg: messages) {
-            attachments.add(new MessagingExtensionAttachment() {{
-                setContentType(HeroCard.CONTENTTYPE);
-                setContent(new HeroCard() {{
-                    setTitle(msg.from.emailAddress.address);
-                    setSubtitle(msg.subject);
-                    setText(msg.body.content);
-                }});
-                setPreview(new ThumbnailCard() {{
-                    setTitle(msg.from.emailAddress.address);
-                    setText(String.format("%s<br />%s", msg.subject, msg.bodyPreview));
-                    setImages(Arrays.asList(new CardImage() {{
-                        setUrl("https://raw.githubusercontent.com/microsoft/botbuilder-samples/master/docs/media/OutlookLogo.jpg");
-                        setAlt("Outlook logo");
-                    }}));
-                }}.toAttachment());
-            }});
-        }
-
-        return  new MessagingExtensionResult() {{
-                setType("result");
-                setAttachmentLayout("list");
-                setAttachments(attachments);
-        }};
-    }
-
-=======
                                     setValue(signInLink);
                                     setTitle("Bot Service Auth");
                                 }}
@@ -593,7 +323,6 @@
         }};
     }
 
->>>>>>> 3bd8a732
     private CompletableFuture<List<String[]>> findPackages(
         String text) {
         return CompletableFuture.supplyAsync(() -> {
