<project xmlns="http://maven.apache.org/POM/4.0.0" xmlns:xsi="http://www.w3.org/2001/XMLSchema-instance"
  xsi:schemaLocation="http://maven.apache.org/POM/4.0.0 http://maven.apache.org/xsd/maven-4.0.0.xsd">

  <modelVersion>4.0.0</modelVersion>

  <groupId>com.microsoft.bot</groupId>
  <artifactId>bot-java</artifactId>
  <version>4.15.0-SNAPSHOT</version>
  <packaging>pom</packaging>

  <name>Microsoft BotBuilder Java SDK Parent</name>
  <description>This package contains the parent module of Microsoft BotBuilder Java SDK.</description>
  <url>https://github.com/Microsoft/botbuilder-java</url>

  <properties>
    <project.build.sourceEncoding>UTF-8</project.build.sourceEncoding>
    <maven.deploy.skip>true</maven.deploy.skip>
    <jdk.version>1.8</jdk.version>
    <maven.compiler.target>1.8</maven.compiler.target>
    <maven.compiler.source>1.8</maven.compiler.source>
    <checkstyle.version>3.1.2</checkstyle.version>
    <pmd.version>3.14.0</pmd.version>
    <exclude.tests>%regex[.*recognizers.*]</exclude.tests>
    <argLine>-Dfile.encoding=UTF-8</argLine>
    <!-- <repo.id>MyGet</repo.id> -->
    <!-- <repo.url>https://botbuilder.myget.org/F/botbuilder-v4-java-daily/maven/</repo.url> -->
    <!-- <repo.id>ossrh</repo.id> -->
    <!-- <repo.url>https://oss.sonatype.org/content/repositories/snapshots/</repo.url> -->
  </properties>

  <licenses>
    <license>
      <name>MIT License</name>
      <url>http://www.opensource.org/licenses/mit-license.php</url>
    </license>
  </licenses>

  <developers>
    <developer>
      <name>Bot Framework Development</name>
      <email></email>
      <organization>Microsoft</organization>
      <organizationUrl>https://dev.botframework.com/</organizationUrl>
    </developer>
  </developers>

  <scm>
    <connection>scm:git:https://github.com/Microsoft/botbuilder-java</connection>
    <developerConnection>scm:git:https://github.com/Microsoft/botbuilder-java</developerConnection>
    <url>https://github.com/Microsoft/botbuilder-java</url>
  </scm>

  <profiles>
    <profile>
      <id>build</id>
      <activation>
        <activeByDefault>true</activeByDefault>
      </activation>
      <build>
        <resources>
          <resource>
            <directory>src/main/resources</directory>
            <filtering>true</filtering>
          </resource>
        </resources>
        <plugins>
          <plugin>
            <groupId>org.apache.maven.plugins</groupId>
            <artifactId>maven-compiler-plugin</artifactId>
          </plugin>
          <plugin>
            <groupId>org.apache.maven.plugins</groupId>
            <artifactId>maven-source-plugin</artifactId>
            <executions>
              <execution>
                <id>attach-sources</id>
                <goals>
                  <goal>jar</goal>
                </goals>
              </execution>
            </executions>
          </plugin>
          <plugin>
            <groupId>org.apache.maven.plugins</groupId>
            <artifactId>maven-pmd-plugin</artifactId>
          </plugin>
          <plugin>
            <groupId>org.apache.maven.plugins</groupId>
            <artifactId>maven-checkstyle-plugin</artifactId>
          </plugin>
          <plugin>
            <groupId>org.jacoco</groupId>
            <artifactId>jacoco-maven-plugin</artifactId>
            <executions>
              <execution>
                <id>default-prepare-agent</id>
                <goals>
                  <goal>prepare-agent</goal>
                </goals>
              </execution>
              <execution>
                <id>default-report</id>
                <goals>
                  <goal>report</goal>
                </goals>
              </execution>
              <!--              <execution>-->
              <!--                <id>default-check</id>-->
              <!--                <goals>-->
              <!--                  <goal>check</goal>-->
              <!--                </goals>-->
              <!--                <configuration>-->
              <!--                  <rules>-->
              <!--                    <rule>-->
              <!--                      <element>BUNDLE</element>-->
              <!--                      <limits>-->
              <!--                        <limit>-->
              <!--                          <counter>COMPLEXITY</counter>-->
              <!--                          <value>COVEREDRATIO</value>-->
              <!--                          <minimum>0.60</minimum>-->
              <!--                        </limit>-->
              <!--                      </limits>-->
              <!--                    </rule>-->
              <!--                  </rules>-->
              <!--                </configuration>-->
              <!--              </execution>-->
            </executions>
          </plugin>
        </plugins>
      </build>
    </profile>
    <profile>
      <id>devops</id>
      <build>
        <resources>
          <resource>
            <directory>src/main/resources</directory>
            <filtering>true</filtering>
          </resource>
        </resources>
        <plugins>
          <plugin>
            <groupId>org.apache.maven.plugins</groupId>
            <artifactId>maven-compiler-plugin</artifactId>
          </plugin>
          <plugin>
            <groupId>org.apache.maven.plugins</groupId>
            <artifactId>maven-pmd-plugin</artifactId>
          </plugin>
          <plugin>
            <groupId>org.apache.maven.plugins</groupId>
            <artifactId>maven-checkstyle-plugin</artifactId>
          </plugin>
          <plugin>
            <groupId>org.apache.maven.plugins</groupId>
            <artifactId>maven-javadoc-plugin</artifactId>
            <configuration>
              <source>8</source>
              <failOnError>false</failOnError>
              <bottom>
                <![CDATA[Copyright (c) Microsoft Corporation. All rights reserved.<br/>Licensed under the MIT License. See LICENSE in the project root for license information.]]>
              </bottom>
            </configuration>
            <executions>
              <execution>
                <id>attach-javadocs</id>
                <goals>
                  <goal>jar</goal>
                </goals>
              </execution>
            </executions>
          </plugin>
          <plugin>
            <groupId>org.apache.maven.plugins</groupId>
            <artifactId>maven-source-plugin</artifactId>
            <executions>
              <execution>
                <id>attach-sources</id>
                <goals>
                  <goal>jar</goal>
                </goals>
              </execution>
            </executions>
          </plugin>
          <plugin>
            <groupId>org.jacoco</groupId>
            <artifactId>jacoco-maven-plugin</artifactId>
          </plugin>
          <plugin>
            <groupId>org.apache.maven.plugins</groupId>
            <artifactId>maven-gpg-plugin</artifactId>
            <executions>
              <execution>
                <id>sign-artifacts</id>
                <phase>verify</phase>
                <goals>
                  <goal>sign</goal>
                </goals>
              </execution>
            </executions>
          </plugin>
        </plugins>
      </build>
    </profile>
    <profile>
      <id>publish</id>
      <build>
        <plugins>
          <plugin>
            <groupId>org.apache.maven.plugins</groupId>
            <artifactId>maven-compiler-plugin</artifactId>
          </plugin>
          <plugin>
            <groupId>org.apache.maven.plugins</groupId>
            <artifactId>maven-javadoc-plugin</artifactId>
            <configuration>
              <source>8</source>
              <failOnError>false</failOnError>
            </configuration>
            <executions>
              <execution>
                <id>attach-javadocs</id>
                <goals>
                  <goal>jar</goal>
                </goals>
              </execution>
            </executions>
          </plugin>
          <plugin>
            <groupId>org.apache.maven.plugins</groupId>
            <artifactId>maven-source-plugin</artifactId>
            <executions>
              <execution>
                <id>attach-sources</id>
                <goals>
                  <goal>jar</goal>
                </goals>
              </execution>
            </executions>
          </plugin>

          <plugin>
            <groupId>org.sonatype.plugins</groupId>
            <artifactId>nexus-staging-maven-plugin</artifactId>
          </plugin>

          <plugin>
            <groupId>org.apache.maven.plugins</groupId>
            <artifactId>maven-gpg-plugin</artifactId>
            <executions>
              <execution>
                <id>sign-artifacts</id>
                <phase>verify</phase>
                <goals>
                  <goal>sign</goal>
                </goals>
              </execution>
            </executions>
          </plugin>

        </plugins>
      </build>
    </profile>
  </profiles>

  <dependencyManagement>
    <dependencies>
      <dependency>
        <groupId>junit</groupId>
        <artifactId>junit</artifactId>
        <version>4.13.2</version>
        <scope>test</scope>
      </dependency>
      <dependency>
        <groupId>org.mockito</groupId>
        <artifactId>mockito-core</artifactId>
        <version>3.12.4</version>
        <scope>test</scope>
      </dependency>

      <dependency>
        <groupId>com.fasterxml.jackson.module</groupId>
        <artifactId>jackson-module-parameter-names</artifactId>
        <version>2.13.3</version>
      </dependency>
      <dependency>
        <groupId>com.fasterxml.jackson.datatype</groupId>
        <artifactId>jackson-datatype-jdk8</artifactId>
        <version>2.13.4</version>
      </dependency>
      <dependency>
        <groupId>com.fasterxml.jackson.datatype</groupId>
        <artifactId>jackson-datatype-jsr310</artifactId>
        <version>2.13.4</version>
      </dependency>
      <dependency>
        <groupId>com.fasterxml.jackson.core</groupId>
        <artifactId>jackson-databind</artifactId>
        <version>2.13.4.1</version>
      </dependency>

      <dependency>
        <groupId>com.codepoetics</groupId>
        <artifactId>protonpack</artifactId>
        <version>1.16</version>
      </dependency>
      <dependency>
        <groupId>com.auth0</groupId>
        <artifactId>java-jwt</artifactId>
        <version>3.19.2</version>
      </dependency>
      <dependency>
        <groupId>com.auth0</groupId>
        <artifactId>jwks-rsa</artifactId>
        <version>0.21.2</version>
      </dependency>
      <dependency>
        <groupId>org.slf4j</groupId>
        <artifactId>slf4j-api</artifactId>
        <version>1.7.36</version>
      </dependency>
      <dependency>
        <groupId>org.apache.commons</groupId>
        <artifactId>commons-lang3</artifactId>
        <version>3.12.0</version>
      </dependency>
      <dependency>
        <groupId>commons-io</groupId>
        <artifactId>commons-io</artifactId>
        <version>2.11.0</version>
      </dependency>
      <dependency>
        <groupId>com.google.guava</groupId>
        <artifactId>guava</artifactId>
        <version>31.1-jre</version>
      </dependency>
      <dependency>
        <groupId>net.minidev</groupId>
        <artifactId>json-smart</artifactId>
        <version>2.4.8</version>
      </dependency>

      <dependency>
        <groupId>org.apache.logging.log4j</groupId>
        <artifactId>log4j-api</artifactId>
        <version>2.19.0</version>
        <scope>test</scope>
      </dependency>
      <dependency>
        <groupId>org.slf4j</groupId>
        <artifactId>slf4j-log4j12</artifactId>
        <version>1.7.36</version>
        <scope>test</scope>
      </dependency>
      <dependency>
        <groupId>org.apache.logging.log4j</groupId>
        <artifactId>log4j-core</artifactId>
        <version>2.19.0</version>
        <scope>test</scope>
      </dependency>

      <dependency>
        <groupId>com.squareup.okhttp3</groupId>
        <artifactId>okhttp</artifactId>
<<<<<<< HEAD
        <version>4.9.2</version>
=======
        <version>3.14.9</version>
>>>>>>> 55b62eb9
      </dependency>
      <dependency>
        <groupId>com.squareup.okhttp3</groupId>
        <artifactId>logging-interceptor</artifactId>
<<<<<<< HEAD
        <version>4.9.2</version>
=======
        <version>3.14.9</version>
>>>>>>> 55b62eb9
      </dependency>
      <dependency>
        <groupId>com.squareup.okhttp3</groupId>
        <artifactId>okhttp-urlconnection</artifactId>
<<<<<<< HEAD
        <version>4.9.2</version>
=======
        <version>3.14.9</version>
>>>>>>> 55b62eb9
      </dependency>
      <dependency>
        <groupId>com.squareup.okhttp3</groupId>
        <artifactId>mockwebserver</artifactId>
<<<<<<< HEAD
        <version>4.9.2</version>
=======
        <version>3.14.9</version>
>>>>>>> 55b62eb9
        <scope>test</scope>
      </dependency>

      <dependency>
        <groupId>com.microsoft.bot</groupId>
        <artifactId>bot-schema</artifactId>
        <version>${project.version}</version>
      </dependency>
      <dependency>
        <groupId>com.microsoft.bot</groupId>
        <artifactId>bot-connector</artifactId>
        <version>${project.version}</version>
      </dependency>
      <dependency>
        <groupId>com.microsoft.bot</groupId>
        <artifactId>bot-integration-core</artifactId>
        <version>${project.version}</version>
      </dependency>
      <dependency>
        <groupId>com.microsoft.bot</groupId>
        <artifactId>bot-integration-spring</artifactId>
        <version>${project.version}</version>
      </dependency>
      <dependency>
        <groupId>com.microsoft.bot</groupId>
        <artifactId>bot-builder</artifactId>
        <version>${project.version}</version>
      </dependency>
      <dependency>
        <groupId>com.microsoft.bot</groupId>
        <artifactId>bot-dialogs</artifactId>
        <version>${project.version}</version>
      </dependency>
      <dependency>
        <groupId>com.microsoft.bot</groupId>
        <artifactId>bot-ai-luis-v3</artifactId>
        <version>${project.version}</version>
      </dependency>
      <dependency>
        <groupId>com.microsoft.bot</groupId>
        <artifactId>bot-applicationinsights</artifactId>
        <version>${project.version}</version>
      </dependency>
      <dependency>
        <groupId>com.microsoft.bot</groupId>
        <artifactId>bot-ai-qna</artifactId>
        <version>${project.version}</version>
      </dependency>
    </dependencies>
  </dependencyManagement>

  <!--  <repositories>-->
  <!--    <repository>-->
  <!--      <id>${repo.id}</id>-->
  <!--      <url>${repo.url}</url>-->
  <!--      <releases>-->
  <!--        <enabled>true</enabled>-->
  <!--      </releases>-->
  <!--      <snapshots>-->
  <!--        <enabled>true</enabled>-->
  <!--      </snapshots>-->
  <!--    </repository>-->
  <!--  </repositories>-->

  <distributionManagement>
    <snapshotRepository>
      <id>ossrh</id>
      <name>Sonatype Snapshots</name>
      <url>https://oss.sonatype.org/content/repositories/snapshots/</url>
      <uniqueVersion>true</uniqueVersion>
    </snapshotRepository>
    <repository>
      <id>ossrh</id>
      <name>Sonatype Releases</name>
      <url>https://oss.sonatype.org/content/repositories/releases/</url>
      <uniqueVersion>false</uniqueVersion>
    </repository>
  </distributionManagement>

  <modules>
    <module>libraries/bot-schema</module>
    <module>libraries/bot-connector</module>
    <module>libraries/bot-builder</module>
    <module>libraries/bot-integration-core</module>
    <module>libraries/bot-dialogs</module>
    <module>libraries/bot-ai-luis-v3</module>
    <module>libraries/bot-ai-qna</module>
    <module>libraries/bot-applicationinsights</module>
    <module>libraries/bot-azure</module>
    <module>libraries/bot-integration-spring</module>
  </modules>

  <build>
    <pluginManagement>
      <plugins>
        <plugin>
          <groupId>org.apache.maven.plugins</groupId>
          <artifactId>maven-compiler-plugin</artifactId>
          <version>3.7.0</version>
          <configuration>
            <source>${jdk.version}</source>
            <target>${jdk.version}</target>
            <compilerArgs>
              <arg>-Xpkginfo:always</arg>
            </compilerArgs>
          </configuration>
        </plugin>
        <plugin>
          <groupId>org.apache.maven.plugins</groupId>
          <artifactId>maven-jar-plugin</artifactId>
          <version>2.1</version>
          <configuration>
            <archive>
              <manifest>
                <addDefaultImplementationEntries>true</addDefaultImplementationEntries>
                <addDefaultSpecificationEntries>true</addDefaultSpecificationEntries>
              </manifest>
            </archive>
          </configuration>
        </plugin>
        <plugin>
          <groupId>org.apache.maven.plugins</groupId>
          <artifactId>maven-pmd-plugin</artifactId>
          <version>${pmd.version}</version>
          <configuration>
            <failOnViolation>true</failOnViolation>
            <printFailingErrors>true</printFailingErrors>
            <linkXRef>false</linkXRef>
          </configuration>
          <executions>
            <execution>
              <phase>validate</phase>
              <goals>
                <goal>check</goal>
              </goals>
            </execution>
          </executions>
        </plugin>
        <plugin>
          <groupId>org.apache.maven.plugins</groupId>
          <artifactId>maven-checkstyle-plugin</artifactId>
          <version>${checkstyle.version}</version>
          <configuration>
            <configLocation>./etc/bot-checkstyle.xml</configLocation>
            <encoding>UTF-8</encoding>
            <consoleOutput>false</consoleOutput>
            <failsOnError>true</failsOnError>
            <failOnViolation>true</failOnViolation>
            <linkXRef>false</linkXRef>
          </configuration>
          <executions>
            <execution>
              <id>validate</id>
              <phase>validate</phase>
              <goals>
                <goal>check</goal>
              </goals>
            </execution>
          </executions>
        </plugin>

        <plugin>
          <groupId>org.apache.maven.plugins</groupId>
          <artifactId>maven-surefire-plugin</artifactId>
          <version>2.22.2</version>
          <configuration>
            <includes>
              <include>**/*Test*.java</include>
            </includes>
            <excludes>
              <exclude>${exclude.tests}</exclude>
            </excludes>
          </configuration>
        </plugin>

        <plugin>
          <groupId>org.jacoco</groupId>
          <artifactId>jacoco-maven-plugin</artifactId>
          <version>0.8.6</version>
        </plugin>

        <plugin>
          <groupId>org.sonatype.plugins</groupId>
          <artifactId>nexus-staging-maven-plugin</artifactId>
          <version>1.6.8</version>
          <extensions>true</extensions>
          <configuration>
            <serverId>ossrh</serverId>
            <nexusUrl>https://oss.sonatype.org/</nexusUrl>
            <autoReleaseAfterClose>true</autoReleaseAfterClose>
          </configuration>
        </plugin>
        <plugin>
          <groupId>org.apache.maven.plugins</groupId>
          <artifactId>maven-gpg-plugin</artifactId>
          <version>1.6</version>
          <executions>
            <execution>
              <id>sign-artifacts</id>
              <phase>verify</phase>
              <goals>
                <goal>sign</goal>
              </goals>
            </execution>
          </executions>
        </plugin>
        <plugin>
          <groupId>org.apache.maven.plugins</groupId>
          <artifactId>maven-source-plugin</artifactId>
          <version>3.1.0</version>
          <executions>
            <execution>
              <id>attach-sources</id>
              <goals>
                <goal>jar</goal>
              </goals>
            </execution>
          </executions>
        </plugin>
        <plugin>
          <groupId>org.apache.maven.plugins</groupId>
          <artifactId>maven-javadoc-plugin</artifactId>
          <version>3.1.1</version>
          <executions>
            <execution>
              <id>attach-javadocs</id>
              <goals>
                <goal>jar</goal>
              </goals>
            </execution>
          </executions>
        </plugin>

        <plugin>
          <groupId>org.apache.maven.plugins</groupId>
          <artifactId>maven-site-plugin</artifactId>
          <version>3.9.1</version>
        </plugin>
        <plugin>
          <groupId>org.apache.maven.plugins</groupId>
          <artifactId>maven-project-info-reports-plugin</artifactId>
          <version>3.1.1</version>
        </plugin>

      </plugins>
    </pluginManagement>
  </build>
  <reporting>
    <plugins>
      <plugin>
        <groupId>org.apache.maven.plugins</groupId>
        <artifactId>maven-pmd-plugin</artifactId>
        <version>${pmd.version}</version>
      </plugin>
      <plugin>
        <groupId>org.apache.maven.plugins</groupId>
        <artifactId>maven-checkstyle-plugin</artifactId>
        <version>${checkstyle.version}</version>
        <reportSets>
          <reportSet>
            <reports>
              <report>checkstyle</report>
            </reports>
          </reportSet>
        </reportSets>
      </plugin>
      <plugin>
        <groupId>org.jacoco</groupId>
        <artifactId>jacoco-maven-plugin</artifactId>
        <reportSets>
          <reportSet>
            <reports>
              <!-- select non-aggregate reports -->
              <report>report</report>
            </reports>
          </reportSet>
        </reportSets>
      </plugin>
    </plugins>
  </reporting>

</project><|MERGE_RESOLUTION|>--- conflicted
+++ resolved
@@ -362,38 +362,22 @@
       <dependency>
         <groupId>com.squareup.okhttp3</groupId>
         <artifactId>okhttp</artifactId>
-<<<<<<< HEAD
         <version>4.9.2</version>
-=======
-        <version>3.14.9</version>
->>>>>>> 55b62eb9
       </dependency>
       <dependency>
         <groupId>com.squareup.okhttp3</groupId>
         <artifactId>logging-interceptor</artifactId>
-<<<<<<< HEAD
         <version>4.9.2</version>
-=======
-        <version>3.14.9</version>
->>>>>>> 55b62eb9
       </dependency>
       <dependency>
         <groupId>com.squareup.okhttp3</groupId>
         <artifactId>okhttp-urlconnection</artifactId>
-<<<<<<< HEAD
         <version>4.9.2</version>
-=======
-        <version>3.14.9</version>
->>>>>>> 55b62eb9
       </dependency>
       <dependency>
         <groupId>com.squareup.okhttp3</groupId>
         <artifactId>mockwebserver</artifactId>
-<<<<<<< HEAD
         <version>4.9.2</version>
-=======
-        <version>3.14.9</version>
->>>>>>> 55b62eb9
         <scope>test</scope>
       </dependency>
 
