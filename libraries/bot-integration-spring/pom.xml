<project xmlns="http://maven.apache.org/POM/4.0.0" xmlns:xsi="http://www.w3.org/2001/XMLSchema-instance" xsi:schemaLocation="http://maven.apache.org/POM/4.0.0 http://maven.apache.org/xsd/maven-4.0.0.xsd">

  <modelVersion>4.0.0</modelVersion>

  <parent>
    <groupId>com.microsoft.bot</groupId>
    <artifactId>bot-java</artifactId>
<<<<<<< HEAD
    <version>4.14.2</version>
=======
    <version>4.15.0-SNAPSHOT</version>
>>>>>>> 98b1767b
    <relativePath>../../pom.xml</relativePath>
  </parent>

  <artifactId>bot-integration-spring</artifactId>
  <packaging>jar</packaging>

  <name>${project.groupId}:${project.artifactId}</name>
  <description>Bot Framework Integration Spring</description>
  <url>https://dev.botframework.com/</url>

  <licenses>
    <license>
      <name>MIT License</name>
      <url>http://www.opensource.org/licenses/mit-license.php</url>
    </license>
  </licenses>

  <developers>
    <developer>
      <name>Bot Framework Development</name>
      <email></email>
      <organization>Microsoft</organization>
      <organizationUrl>https://dev.botframework.com/</organizationUrl>
    </developer>
  </developers>

  <scm>
    <connection>scm:git:https://github.com/Microsoft/botbuilder-java</connection>
    <developerConnection>scm:git:https://github.com/Microsoft/botbuilder-java</developerConnection>
    <url>https://github.com/Microsoft/botbuilder-java</url>
  </scm>

  <properties>
    <project.build.sourceEncoding>UTF-8</project.build.sourceEncoding>
    <maven.deploy.skip>false</maven.deploy.skip>
  </properties>

  <dependencies>
    <dependency>
      <groupId>junit</groupId>
      <artifactId>junit</artifactId>
    </dependency>
    <dependency>
      <groupId>org.slf4j</groupId>
      <artifactId>slf4j-api</artifactId>
    </dependency>

    <dependency>
      <groupId>org.springframework.boot</groupId>
      <artifactId>spring-boot-starter-web</artifactId>
      <version>2.7.4</version>
    </dependency>
    <dependency>
      <groupId>org.springframework.boot</groupId>
      <artifactId>spring-boot-starter-test</artifactId>
      <version>2.7.4</version>
      <scope>test</scope>
    </dependency>
    <dependency>
      <groupId>org.springframework</groupId>
      <artifactId>spring-core</artifactId>
<<<<<<< HEAD
      <version>5.3.14</version>
=======
      <version>5.3.23</version>
>>>>>>> 98b1767b
    </dependency>
    <dependency>
      <groupId>org.springframework</groupId>
      <artifactId>spring-beans</artifactId>
      <version>5.3.23</version>
    </dependency>
    <dependency>
      <groupId>org.springframework.boot</groupId>
      <artifactId>spring-boot</artifactId>
<<<<<<< HEAD
      <version>2.6.2</version>
=======
      <version>2.7.4</version>
>>>>>>> 98b1767b
      <scope>compile</scope>
    </dependency>

    <dependency>
      <groupId>com.microsoft.bot</groupId>
      <artifactId>bot-integration-core</artifactId>
    </dependency>
  </dependencies>

  <profiles>
    <profile>
      <id>build</id>
      <activation>
        <activeByDefault>true</activeByDefault>
      </activation>
      <build>
      </build>
    </profile>
  </profiles>
</project><|MERGE_RESOLUTION|>--- conflicted
+++ resolved
@@ -5,11 +5,7 @@
   <parent>
     <groupId>com.microsoft.bot</groupId>
     <artifactId>bot-java</artifactId>
-<<<<<<< HEAD
-    <version>4.14.2</version>
-=======
-    <version>4.15.0-SNAPSHOT</version>
->>>>>>> 98b1767b
+    <version>4.14.3</version>
     <relativePath>../../pom.xml</relativePath>
   </parent>
 
@@ -60,36 +56,28 @@
     <dependency>
       <groupId>org.springframework.boot</groupId>
       <artifactId>spring-boot-starter-web</artifactId>
-      <version>2.7.4</version>
+      <version>2.4.0</version>
     </dependency>
     <dependency>
       <groupId>org.springframework.boot</groupId>
       <artifactId>spring-boot-starter-test</artifactId>
-      <version>2.7.4</version>
+      <version>2.4.0</version>
       <scope>test</scope>
     </dependency>
     <dependency>
       <groupId>org.springframework</groupId>
       <artifactId>spring-core</artifactId>
-<<<<<<< HEAD
       <version>5.3.14</version>
-=======
-      <version>5.3.23</version>
->>>>>>> 98b1767b
     </dependency>
     <dependency>
       <groupId>org.springframework</groupId>
       <artifactId>spring-beans</artifactId>
-      <version>5.3.23</version>
+      <version>5.3.1</version>
     </dependency>
     <dependency>
       <groupId>org.springframework.boot</groupId>
       <artifactId>spring-boot</artifactId>
-<<<<<<< HEAD
       <version>2.6.2</version>
-=======
-      <version>2.7.4</version>
->>>>>>> 98b1767b
       <scope>compile</scope>
     </dependency>
 
