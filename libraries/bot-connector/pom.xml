<project xmlns="http://maven.apache.org/POM/4.0.0" xmlns:xsi="http://www.w3.org/2001/XMLSchema-instance"
         xsi:schemaLocation="http://maven.apache.org/POM/4.0.0 http://maven.apache.org/xsd/maven-4.0.0.xsd">

  <modelVersion>4.0.0</modelVersion>

  <parent>
    <groupId>com.microsoft.bot</groupId>
    <artifactId>bot-java</artifactId>
    <version>4.6.0-preview8</version>
    <relativePath>../../pom.xml</relativePath>
  </parent>

  <artifactId>bot-connector</artifactId>
  <packaging>jar</packaging>

  <name>${project.groupId}:${project.artifactId}</name>
  <description>Bot Framework Connector</description>
  <url>https://dev.botframework.com/</url>

  <licenses>
    <license>
      <name>MIT License</name>
      <url>http://www.opensource.org/licenses/mit-license.php</url>
    </license>
  </licenses>

  <developers>
    <developer>
      <name>Bot Framework Development</name>
      <email></email>
      <organization>Microsoft</organization>
      <organizationUrl>https://dev.botframework.com/</organizationUrl>
    </developer>
  </developers>

  <scm>
    <connection>scm:git:https://github.com/Microsoft/botbuilder-java</connection>
    <developerConnection>scm:git:https://github.com/Microsoft/botbuilder-java</developerConnection>
    <url>https://github.com/Microsoft/botbuilder-java</url>
  </scm>

  <properties>
    <project.build.sourceEncoding>UTF-8</project.build.sourceEncoding>
    <maven.deploy.skip>false</maven.deploy.skip>
  </properties>

  <dependencies>
    <dependency>
      <groupId>junit</groupId>
      <artifactId>junit</artifactId>
    </dependency>

    <!-- to support ms rest consumption -->
    <dependency>
      <groupId>com.google.guava</groupId>
      <artifactId>guava</artifactId>
<<<<<<< HEAD
      <version>29.0-jre</version>
=======
      <version>30.1-jre</version>
>>>>>>> 1b478b45
    </dependency>
    <dependency>
      <groupId>com.squareup.retrofit2</groupId>
      <artifactId>retrofit</artifactId>
      <version>2.5.0</version>
    </dependency>
    <dependency>
      <groupId>com.squareup.okhttp3</groupId>
      <artifactId>okhttp</artifactId>
      <version>3.12.2</version>
    </dependency>
    <dependency>
      <groupId>com.squareup.okhttp3</groupId>
      <artifactId>logging-interceptor</artifactId>
      <version>3.12.2</version>
    </dependency>
    <dependency>
      <groupId>com.squareup.okhttp3</groupId>
      <artifactId>okhttp-urlconnection</artifactId>
      <version>3.12.2</version>
    </dependency>
    <dependency>
      <groupId>com.squareup.retrofit2</groupId>
      <artifactId>converter-jackson</artifactId>
      <version>2.5.0</version>
    </dependency>
    <dependency>
      <groupId>com.microsoft.azure</groupId>
      <artifactId>azure-annotations</artifactId>
      <version>1.7.0</version>
    </dependency>
    <dependency>
      <groupId>commons-codec</groupId>
      <artifactId>commons-codec</artifactId>
      <version>1.11</version>
    </dependency>

    <dependency>
      <groupId>com.microsoft.azure</groupId>
      <artifactId>msal4j</artifactId>
    </dependency>
    <dependency>
      <groupId>com.fasterxml.jackson.module</groupId>
      <artifactId>jackson-module-parameter-names</artifactId>
    </dependency>
    <dependency>
      <groupId>com.fasterxml.jackson.datatype</groupId>
      <artifactId>jackson-datatype-jdk8</artifactId>
    </dependency>
    <dependency>
      <groupId>com.fasterxml.jackson.datatype</groupId>
      <artifactId>jackson-datatype-jsr310</artifactId>
    </dependency>
    <dependency>
      <groupId>com.fasterxml.jackson.core</groupId>
      <artifactId>jackson-databind</artifactId>
    </dependency>
    <dependency>
      <groupId>com.auth0</groupId>
      <artifactId>java-jwt</artifactId>
    </dependency>
    <dependency>
      <groupId>com.auth0</groupId>
      <artifactId>jwks-rsa</artifactId>
    </dependency>
    <dependency>
      <groupId>commons-io</groupId>
      <artifactId>commons-io</artifactId>
    </dependency>

    <dependency>
      <groupId>com.microsoft.bot</groupId>
      <artifactId>bot-schema</artifactId>
    </dependency>
  </dependencies>

  <profiles>
    <profile>
      <id>build</id>
      <activation>
        <activeByDefault>true</activeByDefault>
      </activation>
      <build>
        <plugins>
          <plugin>
            <groupId>org.eluder.coveralls</groupId>
            <artifactId>coveralls-maven-plugin</artifactId>
            <configuration>
              <repoToken>yourcoverallsprojectrepositorytoken</repoToken>
            </configuration>
          </plugin>
          <plugin>
            <groupId>org.codehaus.mojo</groupId>
            <artifactId>cobertura-maven-plugin</artifactId>
            <configuration>
              <outputDirectory>../../cobertura-report/bot-connector</outputDirectory>
              <format>xml</format>
              <maxmem>256m</maxmem>
              <!-- aggregated reports for multi-module projects -->
              <aggregate>true</aggregate>
              <check/>
            </configuration>
          </plugin>

          <plugin>
            <groupId>org.apache.maven.plugins</groupId>
            <artifactId>maven-pmd-plugin</artifactId>
            <configuration>
              <analysisCache>true</analysisCache>
              <excludes>
                <exclude>com/microsoft/bot/azure/**</exclude>
                <exclude>com/microsoft/bot/rest/**</exclude>
              </excludes>
            </configuration>
          </plugin>
          <plugin>
            <groupId>org.apache.maven.plugins</groupId>
            <artifactId>maven-checkstyle-plugin</artifactId>
            <configuration>
              <excludes>com/microsoft/bot/restclient/**</excludes>
            </configuration>
          </plugin>
        </plugins>
      </build>

    </profile>
  </profiles>
</project><|MERGE_RESOLUTION|>--- conflicted
+++ resolved
@@ -54,11 +54,7 @@
     <dependency>
       <groupId>com.google.guava</groupId>
       <artifactId>guava</artifactId>
-<<<<<<< HEAD
-      <version>29.0-jre</version>
-=======
       <version>30.1-jre</version>
->>>>>>> 1b478b45
     </dependency>
     <dependency>
       <groupId>com.squareup.retrofit2</groupId>
